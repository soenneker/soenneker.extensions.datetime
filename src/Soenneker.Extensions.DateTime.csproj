--- conflicted
+++ resolved
@@ -42,11 +42,7 @@
     </ItemGroup>
 
     <ItemGroup>
-<<<<<<< HEAD
-      <PackageReference Include="Soenneker.Enums.DateTimePrecision" Version="2.1.181" />
+      <PackageReference Include="Soenneker.Enums.DateTimePrecision" Version="2.1.182" />
       <PackageReference Include="Soenneker.Extensions.TimeZoneInfo" Version="2.1.2" />
-=======
-      <PackageReference Include="Soenneker.Enums.DateTimePrecision" Version="2.1.182" />
->>>>>>> f48a49ae
     </ItemGroup>
 </Project>