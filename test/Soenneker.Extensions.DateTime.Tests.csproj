<Project Sdk="Microsoft.NET.Sdk">

    <PropertyGroup>
        <TargetFramework>net8.0</TargetFramework>
        <Nullable>enable</Nullable>
        <IsPackable>false</IsPackable>
    </PropertyGroup>

    <ItemGroup>
<<<<<<< HEAD
        <PackageReference Include="Microsoft.NET.Test.Sdk" Version="17.9.0" />
        <PackageReference Include="Soenneker.Tests.Unit" Version="2.1.251" />
        <PackageReference Include="Soenneker.Utils.TimeZones" Version="2.1.81" />
=======
        <PackageReference Include="Microsoft.NET.Test.Sdk" Version="17.10.0" />
        <PackageReference Include="Soenneker.Tests.Unit" Version="2.1.254" />
>>>>>>> f56e529d
        <PackageReference Include="xunit.runner.visualstudio" Version="2.8.0">
            <IncludeAssets>runtime; build; native; contentfiles; analyzers; buildtransitive</IncludeAssets>
            <PrivateAssets>all</PrivateAssets>
        </PackageReference>
        <PackageReference Include="coverlet.collector" Version="6.0.2">
            <IncludeAssets>runtime; build; native; contentfiles; analyzers; buildtransitive</IncludeAssets>
            <PrivateAssets>all</PrivateAssets>
        </PackageReference>
    </ItemGroup>

    <ItemGroup>
        <ProjectReference Include="..\src\Soenneker.Extensions.DateTime.csproj" />
    </ItemGroup>

</Project><|MERGE_RESOLUTION|>--- conflicted
+++ resolved
@@ -7,14 +7,9 @@
     </PropertyGroup>
 
     <ItemGroup>
-<<<<<<< HEAD
-        <PackageReference Include="Microsoft.NET.Test.Sdk" Version="17.9.0" />
-        <PackageReference Include="Soenneker.Tests.Unit" Version="2.1.251" />
-        <PackageReference Include="Soenneker.Utils.TimeZones" Version="2.1.81" />
-=======
         <PackageReference Include="Microsoft.NET.Test.Sdk" Version="17.10.0" />
         <PackageReference Include="Soenneker.Tests.Unit" Version="2.1.254" />
->>>>>>> f56e529d
+        <PackageReference Include="Soenneker.Utils.TimeZones" Version="2.1.81" />
         <PackageReference Include="xunit.runner.visualstudio" Version="2.8.0">
             <IncludeAssets>runtime; build; native; contentfiles; analyzers; buildtransitive</IncludeAssets>
             <PrivateAssets>all</PrivateAssets>
